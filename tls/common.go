--- conflicted
+++ resolved
@@ -1360,11 +1360,7 @@
 	aux.ClientCAs = config.ClientCAs
 	aux.InsecureSkipVerify = config.InsecureSkipVerify
 
-<<<<<<< HEAD
 	ciphers := config.cipherSuites(VersionTLS12) // Version = Temp fix
-=======
-	ciphers := config.cipherSuites(VersionTLS12)
->>>>>>> 3028330e
 	aux.CipherSuites = make([]CipherSuite, len(ciphers))
 	for i, aCipher := range ciphers {
 		aux.CipherSuites[i] = CipherSuite(aCipher)
