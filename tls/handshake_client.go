--- conflicted
+++ resolved
@@ -467,7 +467,6 @@
 			hello.supportedVersions = append(hello.supportedVersions, 0x7f00|0x12) // draft 18
 			hello.supportedVersions = append(hello.supportedVersions, VersionTLS12)
 
-<<<<<<< HEAD
 			for _, v := range c.config.curvePreferences() {
 				curve, ok := curveForCurveID(v)
 				if !ok {
@@ -483,29 +482,6 @@
 				hello.keyShares = append(hello.keyShares, keyShare{v, ecdhePublic})
 				privKeys[v] = priv
 			}
-=======
-			/* TODO re-enable keyshare calculation when not replaying the Firefox ClientHello
-			 * anymore. As long as we replay the Firefox ClientHello there is no need to
-			 * calculate the keyshares. Disabling it saves us a huge amount of CPU work.
-			 */
-			/* TODO For full handshake measurements we should consider to calculate
-			 * the keyshares once and reuse them for all connections.
-			 */
-			// for _, v := range c.config.curvePreferences() {
-			// 	curve, ok := curveForCurveID(v)
-			// 	if !ok {
-			// 		return errors.New("Unsupported curve")
-			// 	}
-
-			// 	_, x, y, err := elliptic.GenerateKey(curve, c.config.rand())
-			// 	if err != nil {
-			// 		return err
-			// 	}
-
-			// 	ecdhePublic := elliptic.Marshal(curve, x, y)
-			// 	hello.keyShares = append(hello.keyShares, keyShare{v, ecdhePublic})
-			// }
->>>>>>> 3028330e
 
 			hello.pskModes = append(hello.pskModes, PSKDHE)
 
@@ -751,13 +727,8 @@
 	// is mainly a code duplication of the rest of this functions code
 	serverHello13, ok := msg.(*serverHelloMsg13)
 	if ok {
-<<<<<<< HEAD
-		c.handshakeLog.ServerHello = serverHello13.MakeLog()
-		err := c.clientHandshake13(serverHello13, session, hello, cacheKey, privKeys)
-		//fmt.Println("handshake13 finished")
-		return err
-=======
-		return c.clientHandshake13(serverHello13, helloRetryRequest, session, hello, cacheKey)
+		c.handshakeLog.ServerHello = serverHello13.MakeLog(helloRetryRequest)
+		return c.clientHandshake13(serverHello13, helloRetryRequest, session, hello, cacheKey, privKeys)
 	}
 	helloRetryRequest, ok = msg.(*helloRetryRequestMsg)
 	if ok {
@@ -780,7 +751,6 @@
 		hello.raw = nil // prevent using outdated, cached copy
 		helloBytes = hello.marshal()
 		goto retry
->>>>>>> 3028330e
 	}
 
 	serverHello, ok := msg.(*serverHelloMsg)
@@ -897,23 +867,16 @@
 	return nil
 }
 
-<<<<<<< HEAD
 func (c *Conn) clientHandshake13(serverHello *serverHelloMsg13,
+	retryRequest *helloRetryRequestMsg,
 	session *ClientSessionState,
 	hello *clientHelloMsg,
 	cacheKey string,
 	privKeys map[CurveID][]byte) error {
-=======
-func (c *Conn) clientHandshake13(serverHello *serverHelloMsg13, retryRequest *helloRetryRequestMsg, session *ClientSessionState, hello *clientHelloMsg, cacheKey string) error {
->>>>>>> 3028330e
 
 	//sessionCache := c.config.ClientSessionCache
 
-<<<<<<< HEAD
-	//c.handshakeLog.ServerHello = serverHello.MakeLog()
-=======
-	c.handshakeLog.ServerHello = serverHello.MakeLog(retryRequest)
->>>>>>> 3028330e
+	//c.handshakeLog.ServerHello = serverHello.MakeLog(retryRequest)
 
 	// if serverHello.heartbeatEnabled {
 	// 	c.heartbeat = true
@@ -960,9 +923,9 @@
 	// TODO TLS 1.3 handshake not supported yet, aborting here
 	//return tls13notImplementedAbortError()
 
-<<<<<<< HEAD
 	hs.finishedHash.Write(hs.hello.marshal())
 	hs.finishedHash.Write(hs.serverHello13.marshal())
+
 
 	hs.doFullHandshake13()
 	//c.sendAlert(alertInternalError)
@@ -1025,10 +988,6 @@
 	//c.handshakeComplete = true
 	//c.cipherSuite = suite.id
 	return nil
-=======
-	hs.finishedHash.Write(hello.marshal())
-	hs.finishedHash.Write(hs.serverHello.marshal())
->>>>>>> 3028330e
 
 }
 
