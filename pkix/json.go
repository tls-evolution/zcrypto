// Copyright 2014 The Go Authors. All rights reserved.
// Use of this source code is governed by a BSD-style
// license that can be found in the LICENSE file.

package pkix

import (
	"encoding/asn1"
	"encoding/json"
	"fmt"
	"strconv"
	"strings"
)

type jsonName struct {
	CommonName         []string
	SerialNumber       []string
	Country            []string
	Locality           []string
	Province           []string
	StreetAddress      []string
	Organization       []string
	OrganizationalUnit []string
	PostalCode         []string
	DomainComponent    []string //technically deprecated, but yolo
	UnknownAttributes  []AttributeTypeAndValue
}

func (jn *jsonName) MarshalJSON() ([]byte, error) {
	enc := make(map[string]interface{})
	if len(jn.CommonName) > 0 {
		enc["common_name"] = jn.CommonName
	}
	if len(jn.SerialNumber) > 0 {
		enc["serial_number"] = jn.SerialNumber
	}
	if len(jn.Country) > 0 {
		enc["country"] = jn.Country
	}
	if len(jn.Locality) > 0 {
		enc["locality"] = jn.Locality
	}
	if len(jn.Province) > 0 {
		enc["province"] = jn.Province
	}
	if len(jn.StreetAddress) > 0 {
		enc["street_address"] = jn.StreetAddress
	}
	if len(jn.Organization) > 0 {
		enc["organization"] = jn.Organization
	}
	if len(jn.OrganizationalUnit) > 0 {
		enc["organizational_unit"] = jn.OrganizationalUnit
	}
	if len(jn.PostalCode) > 0 {
		enc["postal_code"] = jn.PostalCode
	}
	if len(jn.DomainComponent) > 0 {
		enc["domain_component"] = jn.DomainComponent
	}
	for _, a := range jn.UnknownAttributes {
		enc[a.Type.String()] = a.Value
	}
	return json.Marshal(enc)
}

func convertToStrArray(i interface{}) []string {

	var strArray []string

	arr, _ := i.([]interface{})
	for _, val := range arr {
		if str, ok := val.(string); ok {
			strArray = append(strArray, str)
		}
	}

	return strArray
}

func (jn *jsonName) UnmarshalJSON(b []byte) error {
	nameMap := make(map[string]interface{})

	if err := json.Unmarshal(b, &nameMap); err != nil {
		return err
	}

	for key, val := range nameMap {
		switch key {
		case "common_name":
			jn.CommonName = convertToStrArray(val)
		case "serial_number":
			jn.SerialNumber = convertToStrArray(val)
		case "country":
			jn.Country = convertToStrArray(val)
		case "locality":
			jn.Locality = convertToStrArray(val)
		case "province":
			jn.Province = convertToStrArray(val)
		case "street_address":
			jn.StreetAddress = convertToStrArray(val)
		case "organization":
			jn.Organization = convertToStrArray(val)
		case "organizational_unit":
			jn.OrganizationalUnit = convertToStrArray(val)
		case "postal_code":
			jn.PostalCode = convertToStrArray(val)
		case "domain_component":
			jn.DomainComponent = convertToStrArray(val)
		default:
			attributeType := asn1.ObjectIdentifier{}
			valStr, okStr := val.(string)
			if !okStr {
				return fmt.Errorf("Expected string value for field %s, got %T", key, val)
			}

			for _, oidString := range strings.Split(valStr, ".") {
				oidInt, err := strconv.Atoi(oidString)
				if err != nil {
					return err
				}
				attributeType = append(attributeType, oidInt)
			}

			atv := AttributeTypeAndValue{
				Type:  attributeType,
				Value: val,
			}

			jn.UnknownAttributes = append(jn.UnknownAttributes, atv)
		}

	}

	return nil
}

type jsonAttributeTypeAndValue struct {
	Type  string      `json:"type"`
	Value interface{} `json:"value"`
}

func (a *AttributeTypeAndValue) MarshalJSON() ([]byte, error) {
	var enc jsonAttributeTypeAndValue
	enc.Type = a.Type.String()
	enc.Value = a.Value
	return json.Marshal(&enc)
}

type jsonExtension struct {
	Id       string `json:"id"`
	Critical bool   `json:"critical"`
	Value    []byte `json:"value"`
}

func (e *Extension) MarshalJSON() ([]byte, error) {
	ext := jsonExtension{
		Id:       e.Id.String(),
		Critical: e.Critical,
		Value:    e.Value,
	}
	return json.Marshal(ext)
}

type jsonOtherName struct {
	Id    string `json:"id"`
	Value []byte `json:"value"`
}

func (o *OtherName) MarshalJSON() ([]byte, error) {
	oName := jsonOtherName{
		Id:    o.Typeid.String(),
		Value: o.Value.Bytes,
	}
	return json.Marshal(oName)
}

<<<<<<< HEAD
func (o *OtherName) UnmarshalJSON(b []byte) (err error) {
=======
const (
	asn1ClassUniversal       = 0
	asn1ClassApplication     = 1
	asn1ClassContextSpecific = 2
	asn1ClassPrivate         = 3
)

func (o *OtherName) UnmarshalJSON(b []byte) error {
>>>>>>> 17c6a366
	var oName jsonOtherName

	if err = json.Unmarshal(b, &oName); err != nil {
		return err
	}

	arcs := strings.Split(oName.Id, ".")
	oid := make(asn1.ObjectIdentifier, len(arcs))

	for i, s := range arcs {
		tmp, err := strconv.ParseInt(s, 10, 32)
		if err != nil {
			return err
		}
		oid[i] = int(tmp)
	}
	o.Typeid = oid

	o.Value = asn1.RawValue{
		Tag: 0,
		//TODO: change to asn1.ClassContextSpecific for next major release (i.e. 1.6)
		Class:      asn1ClassContextSpecific,
		IsCompound: true,
		Bytes:      oName.Value,
	}
	o.Value.FullBytes, err = asn1.Marshal(o.Value)
	if err != nil{
		return err
	}
	return nil
}

func (n *Name) MarshalJSON() ([]byte, error) {
	var enc jsonName
	attrs := n.ToRDNSequence()
	for _, attrSet := range attrs {
		for _, a := range attrSet {
			s, _ := a.Value.(string)
			if a.Type.Equal(oidCommonName) {
				enc.CommonName = append(enc.CommonName, s)
			} else if a.Type.Equal(oidSerialNumber) {
				enc.SerialNumber = append(enc.SerialNumber, s)
			} else if a.Type.Equal(oidCountry) {
				enc.Country = append(enc.Country, s)
			} else if a.Type.Equal(oidLocality) {
				enc.Locality = append(enc.Locality, s)
			} else if a.Type.Equal(oidProvince) {
				enc.Province = append(enc.Province, s)
			} else if a.Type.Equal(oidStreetAddress) {
				enc.StreetAddress = append(enc.StreetAddress, s)
			} else if a.Type.Equal(oidOrganization) {
				enc.Organization = append(enc.Organization, s)
			} else if a.Type.Equal(oidOrganizationalUnit) {
				enc.OrganizationalUnit = append(enc.OrganizationalUnit, s)
			} else if a.Type.Equal(oidPostalCode) {
				enc.PostalCode = append(enc.PostalCode, s)
			} else if a.Type.Equal(oidDomainComponent) {
				enc.DomainComponent = append(enc.DomainComponent, s)
			} else {
				enc.UnknownAttributes = append(enc.UnknownAttributes, a)
			}
		}
	}
	return json.Marshal(&enc)
}

func appendATV(names []AttributeTypeAndValue, fieldVals []string, asn1Id asn1.ObjectIdentifier) []AttributeTypeAndValue {
	if len(fieldVals) == 0 {
		return names
	}

	for _, val := range fieldVals {
		names = append(names, AttributeTypeAndValue{Type: asn1Id, Value: val})
	}

	return names
}

func (n *Name) UnmarshalJSON(b []byte) error {
	var jName jsonName

	if err := jName.UnmarshalJSON(b); err != nil {
		return err
	}

	// add everything to names
	n.Names = appendATV(n.Names, jName.Country, oidCountry)
	n.Names = appendATV(n.Names, jName.Organization, oidOrganization)
	n.Names = appendATV(n.Names, jName.OrganizationalUnit, oidOrganizationalUnit)
	n.Names = appendATV(n.Names, jName.Locality, oidLocality)
	n.Names = appendATV(n.Names, jName.Province, oidProvince)
	n.Names = appendATV(n.Names, jName.StreetAddress, oidStreetAddress)
	n.Names = appendATV(n.Names, jName.PostalCode, oidPostalCode)
	n.Names = appendATV(n.Names, jName.DomainComponent, oidDomainComponent)

	// populate specific fields
	n.Country = jName.Country
	n.Organization = jName.Organization
	n.OrganizationalUnit = jName.OrganizationalUnit
	n.Locality = jName.Locality
	n.Province = jName.Province
	n.StreetAddress = jName.StreetAddress
	n.PostalCode = jName.PostalCode
	n.DomainComponent = jName.DomainComponent

	// add first commonNames and serialNumbers to struct and Names
	if len(jName.CommonName) > 0 {
		n.CommonName = jName.CommonName[0]
		n.Names = append(n.Names, AttributeTypeAndValue{Type: oidCommonName, Value: jName.CommonName[0]})
	}
	if len(jName.SerialNumber) > 0 {
		n.SerialNumber = jName.SerialNumber[0]
		n.Names = append(n.Names, AttributeTypeAndValue{Type: oidSerialNumber, Value: jName.SerialNumber[0]})
	}

	// add extra commonNames and serialNumbers to extraNames
	if len(jName.CommonName) > 1 {
		for _, val := range jName.CommonName[1:] {
			n.ExtraNames = append(n.ExtraNames, AttributeTypeAndValue{Type: oidCommonName, Value: val})
		}
	}

	if len(jName.SerialNumber) > 1 {
		for _, val := range jName.SerialNumber[1:] {
			n.ExtraNames = append(n.ExtraNames, AttributeTypeAndValue{Type: oidSerialNumber, Value: val})
		}
	}

	return nil
}<|MERGE_RESOLUTION|>--- conflicted
+++ resolved
@@ -175,9 +175,6 @@
 	return json.Marshal(oName)
 }
 
-<<<<<<< HEAD
-func (o *OtherName) UnmarshalJSON(b []byte) (err error) {
-=======
 const (
 	asn1ClassUniversal       = 0
 	asn1ClassApplication     = 1
@@ -186,9 +183,8 @@
 )
 
 func (o *OtherName) UnmarshalJSON(b []byte) error {
->>>>>>> 17c6a366
 	var oName jsonOtherName
-
+	var err error
 	if err = json.Unmarshal(b, &oName); err != nil {
 		return err
 	}
