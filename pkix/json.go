--- conflicted
+++ resolved
@@ -184,15 +184,9 @@
 
 func (o *OtherName) UnmarshalJSON(b []byte) (err error) {
 	var oName jsonOtherName
-<<<<<<< HEAD
-	var err error
-	if err = json.Unmarshal(b, &oName); err != nil {
-		return err
-=======
 
 	if err = json.Unmarshal(b, &oName); err != nil {
 		return
->>>>>>> 0f2e25f6
 	}
 
 	arcs := strings.Split(oName.Id, ".")
@@ -216,14 +210,7 @@
 		Bytes:      oName.Value,
 	}
 	o.Value.FullBytes, err = asn1.Marshal(o.Value)
-<<<<<<< HEAD
-	if err != nil {
-		return err
-	}
-	return nil
-=======
 	return
->>>>>>> 0f2e25f6
 }
 
 func (n *Name) MarshalJSON() ([]byte, error) {
